from .pn2_ssg_cls import PointNet2SSGCls
from .pn2_msg_cls import PointNet2MSGCls
from .pn2_ssg_part_seg import PointNet2SSGPartSeg
from .pn2_msg_part_seg import PointNet2MSGPartSeg
from ..loss import ClsLoss, PartSegLoss
from ..metric import ClsAccuracy, PartSegMetric


def build_pointnet2ssg(cfg):
    if cfg.TASK == "classification":
        net = PointNet2SSGCls(
            in_channels=cfg.INPUT.IN_CHANNELS,
            out_channels=cfg.DATASET.NUM_CLASSES,
            num_centroids=cfg.MODEL.PN2SSG.NUM_CENTROIDS,
            radius=cfg.MODEL.PN2SSG.RADIUS,
            num_neighbours=cfg.MODEL.PN2SSG.NUM_NEIGHBOURS,
            sa_channels=cfg.MODEL.PN2SSG.SA_CHANNELS,
            local_channels=cfg.MODEL.PN2SSG.LOCAL_CHANNELS,
            global_channels=cfg.MODEL.PN2SSG.GLOBAL_CHANNELS,
            dropout_prob=cfg.MODEL.PN2SSG.DROPOUT_PROB,
            use_xyz=cfg.MODEL.PN2SSG.USE_XYZ
        )
        loss_fn = ClsLoss()
        metric_fn = ClsAccuracy()
    elif cfg.TASK == "part_segmentation":
        net = PointNet2SSGPartSeg(
            in_channels=cfg.INPUT.IN_CHANNELS,
            num_classes=cfg.DATASET.NUM_CLASSES,
            num_seg_classes=cfg.DATASET.NUM_SEG_CLASSES,
            num_centroids=cfg.MODEL.PN2SSG.NUM_CENTROIDS,
            radius=cfg.MODEL.PN2SSG.RADIUS,
            num_neighbours=cfg.MODEL.PN2SSG.NUM_NEIGHBOURS,
            sa_channels=cfg.MODEL.PN2SSG.SA_CHANNELS,
            local_channels=cfg.MODEL.PN2SSG.LOCAL_CHANNELS,
            fp_local_channels=cfg.MODEL.PN2SSG.FP_LOCAL_CHANNELS,
            fp_channels=cfg.MODEL.PN2SSG.FP_CHANNELS,
            num_fp_neighbours=cfg.MODEL.PN2SSG.NUM_FP_NEIGHBOURS,
            seg_channels=cfg.MODEL.PN2SSG.SEG_CHANNELS,
            dropout_prob=cfg.MODEL.PN2SSG.DROPOUT_PROB,
            use_xyz=cfg.MODEL.PN2SSG.USE_XYZ
        )
        loss_fn = PartSegLoss()
        metric_fn = PartSegMetric(cfg.DATASET.NUM_SEG_CLASSES)
    else:
        raise NotImplementedError

    return net, loss_fn, metric_fn


def build_pointnet2msg(cfg):
    if cfg.TASK == "classification":
        net = PointNet2MSGCls(
            in_channels=cfg.INPUT.IN_CHANNELS,
            out_channels=cfg.DATASET.NUM_CLASSES,
            num_centroids=cfg.MODEL.PN2MSG.NUM_CENTROIDS,
            radius_list=cfg.MODEL.PN2MSG.RADIUS,
            num_neighbours_list=cfg.MODEL.PN2MSG.NUM_NEIGHBOURS,
            sa_channels_list=cfg.MODEL.PN2MSG.SA_CHANNELS,
            global_channels=cfg.MODEL.PN2MSG.GLOBAL_CHANNELS,
            dropout_prob=cfg.MODEL.PN2MSG.DROPOUT_PROB,
            use_xyz=cfg.MODEL.PN2MSG.USE_XYZ
        )
        loss_fn = ClsLoss()
        metric_fn = ClsAccuracy()
    elif cfg.TASK == "part_segmentation":
<<<<<<< HEAD
        net = PointNet2MSGSeg(
            in_channels=cfg.INPUT.IN_CHANNELS,
            out_channels=cfg.DATASET.NUM_CLASSES,
            num_centroids=cfg.MODEL.PN2MSG.NUM_CENTROIDS,
            radius_list=cfg.MODEL.PN2MSG.RADIUS,
            num_neighbours_list=cfg.MODEL.PN2MSG.NUM_NEIGHBOURS,
            sa_channels_list=cfg.MODEL.PN2MSG.SA_CHANNELS,
            global_channels=cfg.MODEL.PN2MSG.GLOBAL_CHANNELS,
            dropout_prob=cfg.MODEL.PN2MSG.DROPOUT_PROB,
            use_xyz=cfg.MODEL.PN2MSG.USE_XYZ
        )
        loss_fn = SegLoss()
        metric_fn = PartSegMetric()
=======
        net = PointNet2MSGPartSeg(
            in_channels=cfg.INPUT.IN_CHANNELS,
            num_classes=cfg.DATASET.NUM_CLASSES,
            num_seg_classes=cfg.DATASET.NUM_SEG_CLASSES,
            num_centroids=cfg.MODEL.PN2MSG.NUM_CENTROIDS,
            radius_list=cfg.MODEL.PN2MSG.RADIUS_LIST,
            num_neighbours_list=cfg.MODEL.PN2MSG.NUM_NEIGHBOURS_LIST,
            sa_channels_list=cfg.MODEL.PN2MSG.SA_CHANNELS_LIST,
            local_channels=cfg.MODEL.PN2MSG.LOCAL_CHANNELS,
            fp_local_channels=cfg.MODEL.PN2MSG.FP_LOCAL_CHANNELS,
            fp_channels=cfg.MODEL.PN2MSG.FP_CHANNELS,
            num_fp_neighbours=cfg.MODEL.PN2MSG.NUM_FP_NEIGHBOURS,
            seg_channels=cfg.MODEL.PN2MSG.SEG_CHANNELS,
            dropout_prob=cfg.MODEL.PN2MSG.DROPOUT_PROB,
            use_xyz=cfg.MODEL.PN2MSG.USE_XYZ
        )
        loss_fn = PartSegLoss()
        metric_fn = PartSegMetric(cfg.DATASET.NUM_SEG_CLASSES)
>>>>>>> 4199f29b
    else:
        raise NotImplementedError

    return net, loss_fn, metric_fn<|MERGE_RESOLUTION|>--- conflicted
+++ resolved
@@ -63,21 +63,6 @@
         loss_fn = ClsLoss()
         metric_fn = ClsAccuracy()
     elif cfg.TASK == "part_segmentation":
-<<<<<<< HEAD
-        net = PointNet2MSGSeg(
-            in_channels=cfg.INPUT.IN_CHANNELS,
-            out_channels=cfg.DATASET.NUM_CLASSES,
-            num_centroids=cfg.MODEL.PN2MSG.NUM_CENTROIDS,
-            radius_list=cfg.MODEL.PN2MSG.RADIUS,
-            num_neighbours_list=cfg.MODEL.PN2MSG.NUM_NEIGHBOURS,
-            sa_channels_list=cfg.MODEL.PN2MSG.SA_CHANNELS,
-            global_channels=cfg.MODEL.PN2MSG.GLOBAL_CHANNELS,
-            dropout_prob=cfg.MODEL.PN2MSG.DROPOUT_PROB,
-            use_xyz=cfg.MODEL.PN2MSG.USE_XYZ
-        )
-        loss_fn = SegLoss()
-        metric_fn = PartSegMetric()
-=======
         net = PointNet2MSGPartSeg(
             in_channels=cfg.INPUT.IN_CHANNELS,
             num_classes=cfg.DATASET.NUM_CLASSES,
@@ -96,7 +81,6 @@
         )
         loss_fn = PartSegLoss()
         metric_fn = PartSegMetric(cfg.DATASET.NUM_SEG_CLASSES)
->>>>>>> 4199f29b
     else:
         raise NotImplementedError
 
